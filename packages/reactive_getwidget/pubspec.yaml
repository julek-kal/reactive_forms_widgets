--- conflicted
+++ resolved
@@ -11,11 +11,7 @@
   flutter:
     sdk: flutter
   reactive_forms: ^12.0.0
-<<<<<<< HEAD
-  getwidget: ^2.0.3
-=======
   getwidget: ^2.0.5
->>>>>>> e6e3e8d6
 
 dev_dependencies:
   flutter_test:
