--- conflicted
+++ resolved
@@ -10,15 +10,9 @@
 dependencies:
   flutter:
     sdk: flutter
-<<<<<<< HEAD
-  reactive_forms: ^12.0.0
-  file_picker: ^4.3.2
-  freezed_annotation: ^1.1.0
-=======
   reactive_forms: ^13.0.0
   file_picker: ^4.6.0
   freezed_annotation: ^2.0.3
->>>>>>> e6e3e8d6
 
 dev_dependencies:
   flutter_test:
