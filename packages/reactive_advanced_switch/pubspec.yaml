--- conflicted
+++ resolved
@@ -10,13 +10,8 @@
 dependencies:
   flutter:
     sdk: flutter
-<<<<<<< HEAD
-  reactive_forms: ^12.0.0
-  flutter_advanced_switch: ^3.0.0
-=======
   reactive_forms: ^13.0.0
   flutter_advanced_switch: ^3.0.1
->>>>>>> e6e3e8d6
 
 dev_dependencies:
   flutter_test:
