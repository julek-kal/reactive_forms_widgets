--- conflicted
+++ resolved
@@ -10,11 +10,7 @@
 dependencies:
   flutter:
     sdk: flutter
-<<<<<<< HEAD
-  reactive_forms: ^12.0.0
-=======
   reactive_forms: ^13.0.0
->>>>>>> e6e3e8d6
 
 dev_dependencies:
   flutter_test:
