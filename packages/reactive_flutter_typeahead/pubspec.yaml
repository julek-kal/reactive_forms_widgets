--- conflicted
+++ resolved
@@ -10,13 +10,8 @@
 dependencies:
   flutter:
     sdk: flutter
-<<<<<<< HEAD
-  flutter_typeahead: ^3.2.4
-  reactive_forms: ^12.0.0
-=======
   flutter_typeahead: ^4.0.0
   reactive_forms: ^13.0.0
->>>>>>> e6e3e8d6
 
 dev_dependencies:
   flutter_test:
