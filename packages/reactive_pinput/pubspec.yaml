name: reactive_pinput
description: Wrapper around pinput to use with reactive_forms.
<<<<<<< HEAD
version: 0.3.2
=======
version: 0.4.0
>>>>>>> e6e3e8d6
repository: https://github.com/artflutter/reactive_forms_widgets

environment:
  sdk: ">=2.17.0 <3.0.0"
  flutter: ">=3.0.0"

dependencies:
  flutter:
    sdk: flutter
<<<<<<< HEAD
  reactive_forms: ^12.0.0
  pinput: ^2.2.5
=======
  reactive_forms: ^13.0.0
  pinput: ^2.2.9
  smart_auth: ^1.0.5
>>>>>>> e6e3e8d6

dev_dependencies:
  flutter_test:
    sdk: flutter
  flutter_lints: ^2.0.1

# For information on the generic Dart part of this file, see the
# following page: https://dart.dev/tools/pub/pubspec

# The following section is specific to Flutter.
flutter:

# To add assets to your package, add an assets section, like this:
# assets:
#   - images/a_dot_burr.jpeg
#   - images/a_dot_ham.jpeg
#
# For details regarding assets in packages, see
# https://flutter.dev/assets-and-images/#from-packages
#
# An image asset can refer to one or more resolution-specific "variants", see
# https://flutter.dev/assets-and-images/#resolution-aware.

# To add custom fonts to your package, add a fonts section here,
# in this "flutter" section. Each entry in this list should have a
# "family" key with the font family name, and a "fonts" key with a
# list giving the asset and other descriptors for the font. For
# example:
# fonts:
#   - family: Schyler
#     fonts:
#       - asset: fonts/Schyler-Regular.ttf
#       - asset: fonts/Schyler-Italic.ttf
#         style: italic
#   - family: Trajan Pro
#     fonts:
#       - asset: fonts/TrajanPro.ttf
#       - asset: fonts/TrajanPro_Bold.ttf
#         weight: 700
#
# For details regarding fonts in packages, see
# https://flutter.dev/custom-fonts/#from-packages<|MERGE_RESOLUTION|>--- conflicted
+++ resolved
@@ -1,10 +1,6 @@
 name: reactive_pinput
 description: Wrapper around pinput to use with reactive_forms.
-<<<<<<< HEAD
-version: 0.3.2
-=======
 version: 0.4.0
->>>>>>> e6e3e8d6
 repository: https://github.com/artflutter/reactive_forms_widgets
 
 environment:
@@ -14,14 +10,9 @@
 dependencies:
   flutter:
     sdk: flutter
-<<<<<<< HEAD
-  reactive_forms: ^12.0.0
-  pinput: ^2.2.5
-=======
   reactive_forms: ^13.0.0
   pinput: ^2.2.9
   smart_auth: ^1.0.5
->>>>>>> e6e3e8d6
 
 dev_dependencies:
   flutter_test:
