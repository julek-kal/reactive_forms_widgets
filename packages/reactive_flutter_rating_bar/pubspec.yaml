--- conflicted
+++ resolved
@@ -11,13 +11,8 @@
   flutter:
     sdk: flutter
 
-<<<<<<< HEAD
-  reactive_forms: ^12.0.0
-  flutter_rating_bar: ^4.0.0
-=======
   reactive_forms: ^13.0.0
   flutter_rating_bar: ^4.0.1
->>>>>>> e6e3e8d6
 
 dev_dependencies:
   flutter_test:
