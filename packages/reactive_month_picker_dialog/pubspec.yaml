--- conflicted
+++ resolved
@@ -11,11 +11,7 @@
   flutter:
     sdk: flutter
   month_picker_dialog: ^0.4.0
-<<<<<<< HEAD
-  reactive_forms: ^12.0.0
-=======
   reactive_forms: ^13.0.0
->>>>>>> e6e3e8d6
   intl: ^0.17.0
 
 dev_dependencies:
