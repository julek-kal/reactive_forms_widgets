name: reactive_raw_autocomplete_example
description: A new Flutter project.

# The following line prevents the package from being accidentally published to
# pub.dev using `pub publish`. This is preferred for private packages.
publish_to: 'none' # Remove this line if you wish to publish to pub.dev

# The following defines the version and build number for your application.
# A version number is three numbers separated by dots, like 1.2.43
# followed by an optional build number separated by a +.
# Both the version and the builder number may be overridden in flutter
# build by specifying --build-name and --build-number, respectively.
# In Android, build-name is used as versionName while build-number used as versionCode.
# Read more about Android versioning at https://developer.android.com/studio/publish/versioning
# In iOS, build-name is used as CFBundleShortVersionString while build-number used as CFBundleVersion.
# Read more about iOS versioning at
# https://developer.apple.com/library/archive/documentation/General/Reference/InfoPlistKeyReference/Articles/CoreFoundationKeys.html
version: 1.0.0+1

environment:
  sdk: ">=2.17.0 <3.0.0"

dependencies:
  flutter:
    sdk: flutter


  # The following adds the Cupertino Icons font to your application.
  # Use with the CupertinoIcons class for iOS style icons.
  cupertino_icons: ^1.0.4
<<<<<<< HEAD
  reactive_forms: ^12.0.0
=======
  reactive_forms: ^13.0.0
>>>>>>> e6e3e8d6
  reactive_raw_autocomplete:
    path: ../


dev_dependencies:
  flutter_test:
    sdk: flutter
  flutter_lints: ^2.0.1

# For information on the generic Dart part of this file, see the
# following page: https://dart.dev/tools/pub/pubspec

# The following section is specific to Flutter.
flutter:

  # The following line ensures that the Material Icons font is
  # included with your application, so that you can use the icons in
  # the material Icons class.
  uses-material-design: true

  # To add assets to your application, add an assets section, like this:
  # assets:
  #   - images/a_dot_burr.jpeg
  #   - images/a_dot_ham.jpeg

  # An image asset can refer to one or more resolution-specific "variants", see
  # https://flutter.dev/assets-and-images/#resolution-aware.

  # For details regarding adding assets from package dependencies, see
  # https://flutter.dev/assets-and-images/#from-packages

  # To add custom fonts to your application, add a fonts section here,
  # in this "flutter" section. Each entry in this list should have a
  # "family" key with the font family name, and a "fonts" key with a
  # list giving the asset and other descriptors for the font. For
  # example:
  # fonts:
  #   - family: Schyler
  #     fonts:
  #       - asset: fonts/Schyler-Regular.ttf
  #       - asset: fonts/Schyler-Italic.ttf
  #         style: italic
  #   - family: Trajan Pro
  #     fonts:
  #       - asset: fonts/TrajanPro.ttf
  #       - asset: fonts/TrajanPro_Bold.ttf
  #         weight: 700
  #
  # For details regarding fonts from package dependencies,
  # see https://flutter.dev/custom-fonts/#from-packages<|MERGE_RESOLUTION|>--- conflicted
+++ resolved
@@ -28,11 +28,7 @@
   # The following adds the Cupertino Icons font to your application.
   # Use with the CupertinoIcons class for iOS style icons.
   cupertino_icons: ^1.0.4
-<<<<<<< HEAD
-  reactive_forms: ^12.0.0
-=======
   reactive_forms: ^13.0.0
->>>>>>> e6e3e8d6
   reactive_raw_autocomplete:
     path: ../
 
